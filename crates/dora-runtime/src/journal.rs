use super::context::U256 as DU256;
use dora_primitives::{
    account::{Account, AccountInfo, AccountStatus, EMPTY_CODE_HASH_STR},
    db::{Database, MemoryDb, StorageSlot},
    Bytecode, EVMAddress as Address, B256, U256 as EU256,
};
<<<<<<< HEAD
use ruint::aliases::U256;
=======
use rustc_hash::FxHashMap;
>>>>>>> e9d610bf
use sha3::{Digest, Keccak256};
use std::collections::{hash_map::Entry, HashMap};
use std::str::FromStr;

/// Represents a journal entry for an individual storage slot, maintaining both its original and present values.
///
/// This is useful for tracking state changes in a storage slot during the execution of a transaction or smart contract
/// interaction.
///
/// # Fields:
/// - `original_value`: The original value of the storage slot before any modifications.
/// - `present_value`: The current value of the storage slot after possible modifications.
///
/// # Example Usage:
/// ```no_check
/// let slot = JournalStorageSlot::from(U256::from(10));
/// ```
#[derive(Clone, Default, Debug, PartialEq)]
pub struct JournalStorageSlot {
    pub original_value: U256,
    pub present_value: U256,
}

impl From<U256> for JournalStorageSlot {
    /// Creates a new `JournalStorageSlot` from a given `U256` value.
    ///
    /// Both the `original_value` and `present_value` are initialized to the provided value.
    ///
    /// # Arguments:
    /// - `value`: The initial value for the storage slot.
    ///
    /// # Returns:
    /// - `JournalStorageSlot`: A new instance with both fields set to the provided `value`.
    fn from(value: U256) -> Self {
        Self {
            original_value: value,
            present_value: value,
        }
    }
}

/// Represents a journal entry for an account, maintaining information such as nonce, balance, storage, and bytecode hash.
///
/// This structure is used to track the state of an account during transaction execution. It contains fields for
/// account-specific data and maintains the storage slots in a `HashMap`.
///
/// # Fields:
/// - `nonce`: The transaction nonce of the account.
/// - `balance`: The current balance of the account.
/// - `storage`: A map of storage slots associated with the account.
/// - `bytecode_hash`: The hash of the bytecode associated with the account.
/// - `status`: The current status of the account, such as `Created` or `Cold`.
///
/// # Example Usage:
/// ```no_check
/// let account = JournalAccount::new_created(U256::from(1000));
/// ```
#[derive(Clone, Default, Debug, PartialEq)]
pub struct JournalAccount {
    pub nonce: u64,
    pub balance: U256,
    pub storage: FxHashMap<U256, JournalStorageSlot>,
    pub bytecode_hash: B256,
    pub status: AccountStatus,
}

impl JournalAccount {
    /// Checks whether the account has any associated bytecode.
    ///
    /// This method returns `true` if the account has a non-empty bytecode hash, and `false` otherwise.
    ///
    /// # Returns:
    /// - `bool`: `true` if the account contains bytecode, otherwise `false`.
    ///
    /// # Example Usage:
    /// ```no_check
    /// if account.has_code() {
    ///     // Account has bytecode.
    /// }
    /// ```
    pub fn has_code(&self) -> bool {
        !(self.bytecode_hash == B256::zero()
            || self.bytecode_hash == B256::from_str(EMPTY_CODE_HASH_STR).unwrap_or_default())
    }

    /// Creates a new account with the provided balance and initializes it with default values.
    ///
    /// This is a convenience method for creating a newly created account with zero nonce, the provided balance,
    /// an empty storage map, and a default bytecode hash.
    ///
    /// # Arguments:
    /// - `balance`: The initial balance of the new account.
    ///
    /// # Returns:
    /// - `JournalAccount`: A new account with the provided balance and default values for other fields.
    ///
    /// # Example Usage:
    /// ```no_check
    /// let account = JournalAccount::new_created(U256::from(1000));
    /// ```
    pub fn new_created(balance: U256) -> Self {
        Self {
            nonce: 0,
            balance,
            storage: FxHashMap::default(),
            bytecode_hash: B256::from_str(EMPTY_CODE_HASH_STR).unwrap_or_default(),
            status: AccountStatus::Created,
        }
    }
}

impl From<AccountInfo> for JournalAccount {
    /// Converts an `AccountInfo` into a `JournalAccount`.
    ///
    /// This method transfers the relevant fields from `AccountInfo` into a new `JournalAccount` instance.
    ///
    /// # Arguments:
    /// - `info`: The `AccountInfo` instance to convert.
    ///
    /// # Returns:
    /// - `JournalAccount`: A new account created from the `AccountInfo` fields.
    fn from(info: AccountInfo) -> Self {
        Self {
            nonce: info.nonce,
<<<<<<< HEAD
            balance: *DU256::from_be_bytes(info.balance.into()).as_u256(),
            storage: Default::default(),
=======
            balance: info.balance,
            storage: FxHashMap::default(),
>>>>>>> e9d610bf
            bytecode_hash: info.code_hash,
            status: AccountStatus::Cold,
        }
    }
}

impl From<&JournalAccount> for AccountInfo {
    /// Converts a reference to a `JournalAccount` into an `AccountInfo`.
    ///
    /// This method extracts the relevant information from the `JournalAccount` and returns an `AccountInfo`.
    ///
    /// # Arguments:
    /// - `acc`: A reference to the `JournalAccount` to convert.
    ///
    /// # Returns:
    /// - `AccountInfo`: A new `AccountInfo` created from the `JournalAccount`.
    fn from(acc: &JournalAccount) -> Self {
        let bytes: [u8; 32] = acc.balance.to_be_bytes();
        Self {
            balance: EU256::from_big_endian(&bytes),
            nonce: acc.nonce,
            code_hash: acc.bytecode_hash,
            code: None,
        }
    }
}

type AccountState = HashMap<Address, JournalAccount>;
type ContractState = HashMap<B256, Bytecode>;

/// A struct that manages account and contract states in memory, tracking changes during execution.
///
/// The `Journal` stores accounts, contracts, and block hashes and optionally interacts with a `MemoryDb` to persist
/// the data. This is typically used during the execution of transactions or smart contracts.
///
/// # Fields:
/// - `accounts`: A map of addresses to their corresponding journaled account state.
/// - `contracts`: A map of contract bytecode hashes to their respective bytecode.
/// - `block_hashes`: A map of block numbers to their corresponding block hashes.
/// - `db`: An optional reference to a mutable `MemoryDb`, used to persist changes if necessary.
///
/// # Example Usage:
/// ```no_check
/// let mut journal = Journal::new(&mut memory_db);
/// journal.new_account(address, U256::from(1000));
/// journal.new_contract(contract_address, bytecode, U256::from(500));
/// ```
#[derive(Default, Debug)]
pub struct Journal<'a> {
    accounts: AccountState,
    contracts: ContractState,
    block_hashes: HashMap<U256, B256>,
    db: Option<&'a mut MemoryDb>,
}

impl<'a> Journal<'a> {
    /// Creates a new `Journal` with a reference to a mutable `MemoryDb`.
    ///
    /// This initializes an empty journal, optionally connected to a `MemoryDb` for database interactions.
    ///
    /// # Arguments:
    /// - `db`: A mutable reference to a `MemoryDb`.
    ///
    /// # Returns:
    /// - `Self`: A new `Journal` instance.
    ///
    /// # Example Usage:
    /// ```no_check
    /// let mut journal = Journal::new(&mut memory_db);
    /// ```
    pub fn new(db: &'a mut MemoryDb) -> Self {
        Self {
            db: Some(db),
            ..Default::default()
        }
    }

    /// Adds a new account to the journal with the given address and initial balance.
    ///
    /// If the account already exists, an error is returned.
    ///
    /// # Arguments:
    /// - `address`: The address of the new account.
    /// - `balance`: The initial balance of the new account.
    ///
    /// # Returns:
    /// - `Result<(), String>`: `Ok` if the account is successfully added, or an error message if it already exists.
    ///
    /// # Example Usage:
    /// ```no_check
    /// match journal.new_account(address, U256::from(1000)) {
    ///     Ok(()) => println!("Account created."),
    ///     Err(e) => println!("Error: {}", e),
    /// }
    /// ```
    pub fn new_account(&mut self, address: Address, balance: U256) -> Result<(), String> {
        if self.accounts.contains_key(&address) {
            return Err("Account already exists.".into());
        }
        let account = JournalAccount::new_created(balance);
        self.accounts.insert(address, account);
        Ok(())
    }

    /// Adds a new contract to the journal with the given address, bytecode, and balance.
    ///
    /// This function computes the bytecode hash and inserts the contract into the journal.
    ///
    /// # Arguments:
    /// - `address`: The address of the contract.
    /// - `bytecode`: The bytecode of the contract to be added.
    /// - `balance`: The initial balance of the contract account.
    ///
    /// # Example Usage:
    /// ```no_check
    /// journal.new_contract(contract_address, bytecode, U256::from(500));
    /// ```
    pub fn new_contract(&mut self, address: Address, bytecode: Bytecode, balance: U256) {
        let mut hasher = Keccak256::new();
        hasher.update(&bytecode);
        let hash = B256::from_slice(&hasher.finalize());

        let account = JournalAccount {
            bytecode_hash: hash,
            balance,
            nonce: 1,
            status: AccountStatus::Created,
            ..Default::default()
        };

        self.accounts.insert(address, account);
        self.contracts.insert(hash, bytecode);
    }

    /// Sets the balance for the specified account.
    ///
    /// This function updates the balance of an account and marks the account as "touched."
    ///
    /// # Parameters
    /// - `address`: The address of the account.
    /// - `balance`: The new balance to set for the account.
    ///
    /// # Returns
    /// - `Ok(())`: If the account is found and the balance is successfully updated.
    /// - `Err(String)`: If the account is not found.
    pub fn set_balance(&mut self, address: &Address, balance: U256) -> Result<(), String> {
        if let Some(acc) = self._get_account_mut(address) {
            acc.balance = balance;
            acc.status |= AccountStatus::Touched;
            Ok(())
        } else {
            Err("Account not found.".into())
        }
    }

    /// Sets the nonce for the specified account.
    ///
    /// This function updates the nonce of an account and marks the account as "touched."
    ///
    /// # Parameters
    /// - `address`: The address of the account.
    /// - `nonce`: The new nonce value to set.
    ///
    /// # Returns
    /// - `Ok(())`: If the account is found and the nonce is successfully updated.
    /// - `Err(String)`: If the account is not found.
    pub fn set_nonce(&mut self, address: &Address, nonce: u64) -> Result<(), String> {
        if let Some(acc) = self._get_account_mut(address) {
            acc.nonce = nonce;
            acc.status |= AccountStatus::Touched;
            Ok(())
        } else {
            Err("Account not found.".into())
        }
    }

    /// Updates the status of an account.
    ///
    /// This function modifies the account's status by applying a bitwise OR operation with the provided status flag.
    ///
    /// # Parameters
    /// - `address`: The address of the account.
    /// - `status`: The new status flag to apply.
    ///
    /// # Returns
    /// - `Ok(())`: If the account is found and the status is successfully updated.
    /// - `Err(String)`: If the account is not found.
    pub fn set_status(&mut self, address: &Address, status: AccountStatus) -> Result<(), String> {
        if let Some(acc) = self._get_account_mut(address) {
            acc.status |= status;
            Ok(())
        } else {
            Err("Account not found.".into())
        }
    }

    /// Retrieves the account information for a given address.
    ///
    /// Returns the account details as an `AccountInfo` if the account exists, or `None` if the account is not found.
    ///
    /// # Parameters
    /// - `address`: The address of the account to retrieve.
    ///
    /// # Returns
    /// - `Some(AccountInfo)`: If the account exists.
    /// - `None`: If the account does not exist.
    pub fn get_account(&mut self, address: &Address) -> Option<AccountInfo> {
        self._get_account(address).map(AccountInfo::from)
    }

    /// Retrieves the bytecode for a contract by address.
    ///
    /// This function checks if the account has associated bytecode, and attempts to load it either from cached
    /// contracts or by querying the database. Returns the bytecode if found, otherwise returns default bytecode.
    ///
    /// # Parameters
    /// - `address`: The address of the account to get the bytecode for.
    ///
    /// # Returns
    /// - `Bytecode`: The bytecode of the contract, or default bytecode if none is found.
    pub fn code_by_address(&mut self, address: &Address) -> Bytecode {
        let acc = match self._get_account(address) {
            Some(acc) if acc.has_code() => acc,
            _ => return Bytecode::default(),
        };

        let hash = acc.bytecode_hash;
        self.contracts.get(&hash).cloned().unwrap_or_else(|| {
            self.db
                .as_mut()
                .and_then(|db| db.code_by_hash(hash).ok())
                .unwrap_or_default()
        })
    }

    /// Checks if an account is considered "warm" (not cold) for gas metering purposes.
    ///
    /// Warm accounts are those that have been accessed in the current execution context, while cold accounts incur
    /// higher gas costs for access.
    ///
    /// # Parameters
    /// - `address`: The address of the account to check.
    ///
    /// # Returns
    /// - `true`: If the account is warm.
    /// - `false`: If the account is cold or does not exist.
    pub fn is_account_warm(&self, address: &Address) -> bool {
        self.accounts
            .get(address)
            .map(|acc| !acc.status.contains(AccountStatus::Cold))
            .unwrap_or(false)
    }

    /// Prefetches the account from storage and caches it in the journal.
    ///
    /// This method is a no-op if the account is already present in the journal.
    ///
    /// # Parameters
    /// - `address`: The address of the account to prefetch.
    pub fn prefetch_account(&mut self, address: &Address) {
        let _ = self._get_account(address);
    }

    /// Prefetches specific storage keys for an account.
    ///
    /// This method fetches and caches the storage slots for the given keys from the database, storing them in the journal.
    ///
    /// # Parameters
    /// - `address`: The address of the account.
    /// - `keys`: The storage keys to prefetch.
    pub fn prefetch_account_keys(&mut self, address: &Address, keys: &[U256]) {
        if self._get_account(address).is_none() {
            return;
        };
        let slots: HashMap<U256, JournalStorageSlot> = keys
            .iter()
            .map(|key| (*key, self._fetch_storage_from_db(address, key)))
            .collect();

        let acc = self._get_account_mut(address).unwrap();
        acc.storage.extend(slots);
    }

    /// Checks if a storage key for an account is considered "warm."
    ///
    /// # Parameters
    /// - `address`: The address of the account.
    /// - `key`: The storage key to check.
    ///
    /// # Returns
    /// - `true`: If the storage key is warm.
    /// - `false`: If the storage key is cold or not found.
    pub fn is_key_warm(&self, address: &Address, key: &U256) -> bool {
        self.accounts
            .get(address)
            .and_then(|acc| acc.storage.get(key))
            .is_some()
    }

    /// Reads a storage slot for the given account and key.
    ///
    /// This method retrieves the storage value for the specified key, caching it in the journal if necessary.
    ///
    /// # Parameters
    /// - `address`: The address of the account.
    /// - `key`: The storage key to read.
    ///
    /// # Returns
    /// - `Some(JournalStorageSlot)`: The storage value if found.
    /// - `None`: If the account or key is not found.
    pub fn read_storage(&mut self, address: &Address, key: &U256) -> Option<JournalStorageSlot> {
        if let Some(acc) = self._get_account(address) {
            let slot = acc
                .storage
                .get(key)
                .cloned()
                .unwrap_or_else(|| self._fetch_storage_from_db(address, key));

            if let Some(acc_mut) = self._get_account_mut(address) {
                acc_mut.storage.insert(*key, slot.clone());
            }
            return Some(slot);
        }
        None
    }

    /// Writes a storage slot for the given account and key.
    ///
    /// Updates the present value of the storage slot and marks the account as "touched."
    ///
    /// # Parameters
    /// - `address`: The address of the account.
    /// - `key`: The storage key to write.
    /// - `value`: The new value to set.
    pub fn write_storage(&mut self, address: &Address, key: U256, value: U256) {
        let acc = self._get_account(address).unwrap(); //TODO handle error here
        let mut slot = acc
            .storage
            .get(&key)
            .cloned()
            .unwrap_or(self._fetch_storage_from_db(address, &key));

        slot.present_value = value;
        let acc = self._get_account_mut(address).unwrap();
        acc.storage.insert(key, slot.clone());
        acc.status |= AccountStatus::Touched;
    }

    /// Retrieves the block hash for a given block number.
    ///
    /// If the block hash is not already cached, it queries the database and caches the result.
    ///
    /// # Parameters
    /// - `number`: The block number to retrieve the hash for.
    ///
    /// # Returns
    /// - `B256`: The block hash, or a default value if the hash is not found.
    pub fn get_block_hash(&mut self, number: &U256) -> B256 {
        if let Some(hash) = self.block_hashes.get(number) {
            return *hash;
        }

        let num_bytes: [u8; 32] = number.to_be_bytes();
        let block_hash = self
            .db
            .as_mut()
            .and_then(|db| db.block_hash(EU256::from_big_endian(&num_bytes)).ok())
            .unwrap_or_default();

        self.block_hashes.insert(*number, block_hash);
        block_hash
    }

    pub fn into_state(&self) -> HashMap<Address, Account> {
        self.accounts
            .iter()
            .map(|(address, acc)| {
                let code = if acc.has_code() {
                    self.contracts.get(&acc.bytecode_hash).cloned()
                } else {
                    None
                };

                let storage = acc
                    .storage
                    .iter()
                    .map(|(&key, slot)| {
                        (
                            {
                                let bytes: [u8; 32] = key.to_be_bytes();
                                EU256::from_big_endian(&bytes)
                            },
                            StorageSlot {
                                original_value: {
                                    let bytes: [u8; 32] = slot.original_value.to_be_bytes();
                                    EU256::from_big_endian(&bytes)
                                },
                                present_value: {
                                    let bytes: [u8; 32] = slot.present_value.to_be_bytes();
                                    EU256::from_big_endian(&bytes)
                                },
                                is_cold: false,
                            },
                        )
                    })
                    .collect();

                (
                    *address,
                    Account {
                        info: AccountInfo {
                            balance: {
                                let bytes: [u8; 32] = acc.balance.to_be_bytes();
                                EU256::from_big_endian(&bytes)
                            },
                            nonce: acc.nonce,
                            code_hash: acc.bytecode_hash,
                            code,
                        },
                        storage,
                        status: acc.status,
                    },
                )
            })
            .collect()
    }

    /// Ejects the base journal state by creating a new journal instance.
    ///
    /// This method returns a new `Journal` containing clones of the current journal's accounts, contracts,
    /// block hashes, and the database reference. The original database reference in the current journal is taken.
    ///
    /// # Returns
    /// - `Journal`: A new journal instance with the base state.
    pub fn eject_base(&mut self) -> Self {
        Self {
            accounts: self.accounts.clone(),
            contracts: self.contracts.clone(),
            block_hashes: self.block_hashes.clone(),
            db: self.db.take(),
        }
    }

    /// Extends the current journal with the state from a successful execution.
    ///
    /// This function replaces the accounts, contracts, and block hashes in the current journal with those from the
    /// `other` journal. It also updates the database reference with the one from `other`.
    ///
    /// # Parameters
    /// - `other`: The `Journal` instance containing the state to merge from a successful execution.
    pub fn extend_from_successful(&mut self, other: Journal<'a>) {
        self.accounts = other.accounts;
        self.contracts = other.contracts;
        self.block_hashes = other.block_hashes;
        self.db = other.db;
    }

    /// Extends the current journal with the state from a reverted execution.
    ///
    /// This function only updates the database reference from the `other` journal, leaving accounts, contracts,
    /// and block hashes unchanged.
    ///
    /// # Parameters
    /// - `other`: The `Journal` instance containing the state to merge from a reverted execution.
    pub fn extend_from_reverted(&mut self, other: Journal<'a>) {
        self.db = other.db;
    }

    fn _get_account(&mut self, address: &Address) -> Option<&JournalAccount> {
        self._get_account_mut(address).map(|acc| &*acc)
    }

    fn _get_account_mut(&mut self, address: &Address) -> Option<&mut JournalAccount> {
        let db = self.db.as_mut()?;
        match self.accounts.entry(*address) {
            Entry::Occupied(e) => Some(e.into_mut()),
            Entry::Vacant(e) => {
                let acc = db.basic(*address).ok().flatten()?;
                let mut journal_acc = JournalAccount::from(acc);
                journal_acc.status = AccountStatus::Loaded;
                Some(e.insert(journal_acc))
            }
        }
    }

    fn _fetch_storage_from_db(&mut self, address: &Address, key: &U256) -> JournalStorageSlot {
        self.db
            .as_mut()
            .and_then(|db| {
                db.storage(*address, {
                    let bytes: [u8; 32] = key.to_be_bytes();
                    EU256::from_big_endian(&bytes)
                })
                .ok()
                .map(|value| U256::from_be_bytes(value.into()))
            })
            .map(JournalStorageSlot::from)
            .unwrap_or_default()
    }
}<|MERGE_RESOLUTION|>--- conflicted
+++ resolved
@@ -4,11 +4,8 @@
     db::{Database, MemoryDb, StorageSlot},
     Bytecode, EVMAddress as Address, B256, U256 as EU256,
 };
-<<<<<<< HEAD
 use ruint::aliases::U256;
-=======
 use rustc_hash::FxHashMap;
->>>>>>> e9d610bf
 use sha3::{Digest, Keccak256};
 use std::collections::{hash_map::Entry, HashMap};
 use std::str::FromStr;
@@ -133,13 +130,8 @@
     fn from(info: AccountInfo) -> Self {
         Self {
             nonce: info.nonce,
-<<<<<<< HEAD
             balance: *DU256::from_be_bytes(info.balance.into()).as_u256(),
             storage: Default::default(),
-=======
-            balance: info.balance,
-            storage: FxHashMap::default(),
->>>>>>> e9d610bf
             bytecode_hash: info.code_hash,
             status: AccountStatus::Cold,
         }
