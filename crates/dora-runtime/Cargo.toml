[package]
name = "dora-runtime"
version = "0.1.0"
edition = "2021"

[dependencies]
num-bigint = "0.4.5"
thiserror = "1.0.57"
secp256k1 = { version = "0.29.0", features = ["recovery"] }
bytes = { version = "1.6.0", features = ["serde"] }
sha3 = "0.10.8"
dora-primitives = { workspace = true }
ripemd = "0.1.3"
sha2 = "0.10.8"
hex = "0.4.3"
mlir-sys = "0.2.2"
melior = {version = "0.18.6", features = [
    "ods-dialects",
]}
<<<<<<< HEAD
ruint = { version = "1.12.1", default-features = false }
=======
rustc-hash = { version = "2.0"}
>>>>>>> e9d610bf
<|MERGE_RESOLUTION|>--- conflicted
+++ resolved
@@ -17,8 +17,5 @@
 melior = {version = "0.18.6", features = [
     "ods-dialects",
 ]}
-<<<<<<< HEAD
 ruint = { version = "1.12.1", default-features = false }
-=======
-rustc-hash = { version = "2.0"}
->>>>>>> e9d610bf
+rustc-hash = { version = "2.0"}